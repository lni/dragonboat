--- conflicted
+++ resolved
@@ -31,11 +31,8 @@
 	"github.com/lni/dragonboat/v3/raftio"
 	pb "github.com/lni/dragonboat/v3/raftpb"
 	sm "github.com/lni/dragonboat/v3/statemachine"
-<<<<<<< HEAD
+	"github.com/lni/goutils/stringutil"
 	"github.com/lni/goutils/syncutil"
-=======
-	"github.com/lni/goutils/stringutil"
->>>>>>> 467e958f
 )
 
 var (
@@ -430,15 +427,12 @@
 
 func (n *node) requestConfigChange(cct pb.ConfigChangeType,
 	nodeID uint64, addr string, orderID uint64,
-<<<<<<< HEAD
 	timeoutTick uint64) (*RequestState, error) {
+	if cct != pb.RemoveNode && !stringutil.IsValidAddress(addr) {
+		return nil, ErrInvalidAddress
+	}
 	if n.isWitness() {
 		return nil, ErrInvalidOperation
-=======
-	timeout time.Duration) (*RequestState, error) {
-	if cct != pb.RemoveNode && !stringutil.IsValidAddress(addr) {
-		return nil, ErrInvalidAddress
->>>>>>> 467e958f
 	}
 	cc := pb.ConfigChange{
 		Type:           cct,
@@ -450,7 +444,6 @@
 }
 
 func (n *node) requestDeleteNodeWithOrderID(nodeID uint64,
-<<<<<<< HEAD
 	orderID uint64, timeoutTick uint64) (*RequestState, error) {
 	return n.requestConfigChange(pb.RemoveNode, nodeID, "", orderID, timeoutTick)
 }
@@ -471,20 +464,6 @@
 	addr string, orderID uint64, timeoutTick uint64) (*RequestState, error) {
 	return n.requestConfigChange(pb.AddWitness,
 		nodeID, addr, orderID, timeoutTick)
-=======
-	orderID uint64, timeout time.Duration) (*RequestState, error) {
-	return n.requestConfigChange(pb.RemoveNode, nodeID, "", orderID, timeout)
-}
-
-func (n *node) requestAddNodeWithOrderID(nodeID uint64,
-	addr string, orderID uint64, timeout time.Duration) (*RequestState, error) {
-	return n.requestConfigChange(pb.AddNode, nodeID, addr, orderID, timeout)
-}
-
-func (n *node) requestAddObserverWithOrderID(nodeID uint64,
-	addr string, orderID uint64, timeout time.Duration) (*RequestState, error) {
-	return n.requestConfigChange(pb.AddObserver, nodeID, addr, orderID, timeout)
->>>>>>> 467e958f
 }
 
 func (n *node) getLeaderID() (uint64, bool) {
