--- conflicted
+++ resolved
@@ -48,16 +48,9 @@
 	ErrSaveSnapshot = errors.New("failed to save snapshot")
 	// ErrRestoreSnapshot indicates there is error when trying to restore
 	// from a snapshot
-<<<<<<< HEAD
-	ErrRestoreSnapshot    = errors.New("failed to restore from snapshot")
-	taskChanLength        = settings.Soft.NodeTaskChanLength
-	taskChanBusyThreshold = settings.Soft.NodeTaskChanLength / 2
-	batchedEntryApply     = settings.Soft.BatchedEntryApply
-=======
 	ErrRestoreSnapshot             = errors.New("failed to restore from snapshot")
 	batchedEntryApply       bool   = settings.Soft.BatchedEntryApply
 	sessionBufferInitialCap uint64 = 128 * 1024
->>>>>>> d925106e
 )
 
 // SnapshotRequestType is the type of a snapshot request.
